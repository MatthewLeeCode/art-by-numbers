--- conflicted
+++ resolved
@@ -9,16 +9,11 @@
 What we want is the representation point of the polygon, which is
 the point that has the most space around it inside the polygon.
 """
-import shapely
 import numpy as np
 import visual_center
 
 
-<<<<<<< HEAD
 def find_visual_center(shell: np.ndarray, holes: list[np.ndarray]=None) -> tuple[np.ndarray, float]:
-=======
-def find_visual_center(shell: np.ndarray, holes: list[np.ndarray]=None) -> np.ndarray:
->>>>>>> 0c61d859
     """
     Find the best place to put a label inside a polygon.
 
@@ -44,26 +39,16 @@
         │   │                    │
         └───┼────────────────────┘
             │
-<<<<<<< HEAD
         Visual Center
 
         >>> shell = np.array([[0, 0], [0, 100], [100, 100], [100, 0]])
         >>> holes = [np.array([[50, 20], [50, 80], [80, 80], [80, 20]])]
         >>> find_visual_center(shell, holes)
         array([25, 50]), 25.
-=======
-        Visual Center Point
-
-        >>> shell = np.array([[[0, 0]], [[0, 1]], [[1, 1]], [[1, 0]]])
-        >>> holes = [np.array([[[0.5, 0.2]], [[0.5, 0.8]], [[0.8, 0.8]], [[0.8, 0.2]]])]
-        >>> find_visual_center(shell, holes)
-        array([0.25, 0.5])
->>>>>>> 0c61d859
     """
     # Formats the shell and holes to be in the correct format
     shell = shell.reshape(-1, 2)
     if holes is not None:
-<<<<<<< HEAD
         temp_holes = []
         for hole in holes:
             if hole.ndim == 3:
@@ -71,22 +56,4 @@
             temp_holes.append(hole)
         holes = temp_holes
         
-    return visual_center.find_pole(shell, holes)
-=======
-        holes = [hole.reshape(-1, 2) for hole in holes]
-
-    # Create a shapely polygon
-    try:
-        polygon = shapely.geometry.Polygon(shell, holes)
-        if not polygon.is_valid:
-            polygon = polygon.buffer(0)
-        # This is the visual center point of the polygon
-        point = polygon.representative_point()
-        area = polygon.area
-        # Convert to numpy array (Returns a shapely Point object)
-        point = np.array([int(point.x), int(point.y)])
-    except shapely.errors.GEOSException as e:
-        print(e)
-        return None, None
-    return point, area
->>>>>>> 0c61d859
+    return visual_center.find_pole(shell, holes)